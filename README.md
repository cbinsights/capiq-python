# capiq-python
Thin Python client for CapIQ's API

*Under development*

##Getting Started

Create a settings.py file and specify your CapIQ username and password as follows:

<<<<<<< HEAD
CAPIQ_USERNAME = username
CAPIQ_PASSWORD = password
=======
    CAPIQ_USERNAME = {{username}}
    CAPIQ_PASSWORD = {{password}}
>>>>>>> 4b434663
<|MERGE_RESOLUTION|>--- conflicted
+++ resolved
@@ -7,10 +7,5 @@
 
 Create a settings.py file and specify your CapIQ username and password as follows:
 
-<<<<<<< HEAD
-CAPIQ_USERNAME = username
-CAPIQ_PASSWORD = password
-=======
     CAPIQ_USERNAME = {{username}}
-    CAPIQ_PASSWORD = {{password}}
->>>>>>> 4b434663
+    CAPIQ_PASSWORD = {{password}}